
[comment]: # (PyPSA README)

<!--
SPDX-FileCopyrightText: 2017-2023 The PyPSA-Eur Authors
SPDX-License-Identifier: CC-BY-4.0
-->

![GitHub release (latest by date including pre-releases)](https://img.shields.io/github/v/release/pypsa/pypsa-eur?include_prereleases)
[![Build Status](https://github.com/pypsa/pypsa-eur/actions/workflows/ci.yaml/badge.svg)](https://github.com/PyPSA/pypsa-eur/actions)
[![Documentation](https://readthedocs.org/projects/pypsa-eur/badge/?version=latest)](https://pypsa-eur.readthedocs.io/en/latest/?badge=latest)
![Size](https://img.shields.io/github/repo-size/pypsa/pypsa-eur)
[![Zenodo PyPSA-Eur](https://zenodo.org/badge/DOI/10.5281/zenodo.3520874.svg)](https://doi.org/10.5281/zenodo.3520874)
[![Zenodo PyPSA-Eur-Sec](https://zenodo.org/badge/DOI/10.5281/zenodo.3938042.svg)](https://doi.org/10.5281/zenodo.3938042)
[![Snakemake](https://img.shields.io/badge/snakemake-≥5.0.0-brightgreen.svg?style=flat)](https://snakemake.readthedocs.io)
[![REUSE status](https://api.reuse.software/badge/github.com/pypsa/pypsa-eur)](https://api.reuse.software/info/github.com/pypsa/pypsa-eur)
[![Stack Exchange questions](https://img.shields.io/stackexchange/stackoverflow/t/pypsa)](https://stackoverflow.com/questions/tagged/pypsa).

# Modelling Flexibility in a Whole-System Power Model:

In this repo we explore whole-system implications of demand flexibility events as in [The Big Dirty Turn Down](https://www.centrefornetzero.org/work/energy-flexibility-domestic-research-octopus-energy/).

For this purpose, we make modifications to the energy model [PyPSA-Eur](github.com/pypsa/pypsa-eur), which is a linear model of the European energy system that optimises both operation and capacity expansion.

The present repo is a work in progress, but will feature interactive scenario presentations, and a ready-to-use pipeline to conduct various experiments.

For more details on the underlying PyPSA-Eur model, we refer to the [model documentation](https://pypsa-eur.readthedocs.io) or related research for instance [PyPSA-Eur: An Open Optimisation Model of the European Transmission System](https://arxiv.org/abs/1806.01613), 2018, [arXiv:1806.01613](https://arxiv.org/abs/1806.01613). The model building routines are defined through a snakemake workflow.  Please see the [documentation](https://pypsa-eur.readthedocs.io/) for installation instructions and other useful information about the snakemake workflow. The model is designed to be imported into the open toolbox [PyPSA](https://github.com/PyPSA/PyPSA).

![PyPSA-Eur Grid Model](doc/img/elec.png)

The network is built up on the transmission network nodes from [PyPSA-Eur](https://github.com/PyPSA/pypsa-eur):

![network diagram](https://github.com/PyPSA/pypsa-eur/blob/master/doc/img/base.png?raw=true)

For computational reasons the model is usually clustered down
to 50-200 nodes.

Already-built versions of the model can be found in the accompanying [Zenodo
repository](https://doi.org/10.5281/zenodo.3601881).

<<<<<<< HEAD
=======
# Contributing and Support
We strongly welcome anyone interested in contributing to this project. If you have any ideas, suggestions or encounter problems, feel invited to file issues or make pull requests on GitHub.
-   In case of code-related **questions**, please post on [stack overflow](https://stackoverflow.com/questions/tagged/pypsa).
-   For non-programming related and more general questions please refer to the [mailing list](https://groups.google.com/group/pypsa).
-   To **discuss** with other PyPSA users, organise projects, share news, and get in touch with the community you can use the [discord server](https://discord.com/invite/AnuJBk23FU).
-   For **bugs and feature requests**, please use the [PyPSA-Eur Github Issues page](https://github.com/PyPSA/pypsa-eur/issues).
>>>>>>> 80eadcf2

# Licence

The code in this repository is released as free software under the [MIT License](https://opensource.org/licenses/MIT), see `LICENSE.txt`.  However, different licenses and terms of use may apply to the various input data.

[comment]: # (CentreForNetZero Python template)

# Python-Template

Centre for Net Zero's template for Python projects.

Tools:

* [Pipenv](https://github.com/pypa/pipenv) for dependency management
* [Pytest](https://github.com/pytest-dev/pytest/) for testing
* [Mypy](https://mypy.readthedocs.io/en/stable/) for type checking
* [Flake8](https://flake8.pycqa.org/en/latest/) for linting
* [isort](https://github.com/PyCQA/isort) and [black](https://github.com/psf/black) for formatting

There are two Github Actions workflows:

* `test_and_lint.yaml` runs checks on a Ubuntu Github-hosted runner.
* `container.yaml` runs the same checks but inside a Docker container and pushes images to [Google Cloud Platform Artifact Registry](https://cloud.google.com/artifact-registry).

## Secrets configuration

If you want to use the Docker workflow, you need to set the following secrets:

* `GCP_ARTIFACT_REGISTRY`, e.g. `LOCATION-docker.pkg.dev/PROJECT-ID`
* `GCP_ARTIFACT_REGISTRY_SA_KEY`, the key for a service account with the roles to push and pull images.

## Python Setup

You need to [set up your Python environment](https://docs.google.com/document/d/1Tg0eKalqOp-IJEeH7aShc9fYF5zn95H6jxEk25BLLUE/) first.

1. Clone this repo.
2. Run `make setup` in your terminal.

In step 2 this will:

* Run `pipenv sync --dev` to install dependencies.
* `cp .env.template .env` to create your local `.env` file - make sure you fill in any blanks.
* Install your local pre-commit environment which will be used to maintain code standards
* Check the tests work by running `pipenv run pytest`<|MERGE_RESOLUTION|>--- conflicted
+++ resolved
@@ -38,15 +38,12 @@
 Already-built versions of the model can be found in the accompanying [Zenodo
 repository](https://doi.org/10.5281/zenodo.3601881).
 
-<<<<<<< HEAD
-=======
 # Contributing and Support
 We strongly welcome anyone interested in contributing to this project. If you have any ideas, suggestions or encounter problems, feel invited to file issues or make pull requests on GitHub.
 -   In case of code-related **questions**, please post on [stack overflow](https://stackoverflow.com/questions/tagged/pypsa).
 -   For non-programming related and more general questions please refer to the [mailing list](https://groups.google.com/group/pypsa).
 -   To **discuss** with other PyPSA users, organise projects, share news, and get in touch with the community you can use the [discord server](https://discord.com/invite/AnuJBk23FU).
 -   For **bugs and feature requests**, please use the [PyPSA-Eur Github Issues page](https://github.com/PyPSA/pypsa-eur/issues).
->>>>>>> 80eadcf2
 
 # Licence
 
