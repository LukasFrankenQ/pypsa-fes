"""Build solar thermal collector time series."""

import geopandas as gpd
import atlite
import pandas as pd
import xarray as xr
import numpy as np

if __name__ == '__main__':
    if 'snakemake' not in globals():
        from helper import mock_snakemake
        snakemake = mock_snakemake(
            'build_solar_thermal_profiles',
            simpl='',
            clusters=48,
        )

    if 'snakemake' not in globals():
        from vresutils import Dict
        import yaml
        snakemake = Dict()
        with open('config.yaml') as f:
            snakemake.config = yaml.safe_load(f)
        snakemake.input = Dict()
        snakemake.output = Dict()

    config = snakemake.config['solar_thermal']

<<<<<<< HEAD
cutout_path = snakemake.config['atlite']['cutout_dir'] + "/" + snakemake.config['atlite']['cutout_name']+ ".nc"
cutout = atlite.Cutout(path=cutout_path,
                       **params)
=======
    time = pd.date_range(freq='h', **snakemake.config['snapshots'])
    cutout_config = snakemake.config['atlite']['cutout']
    cutout = atlite.Cutout(cutout_config).sel(time=time)

    clustered_regions = gpd.read_file(
        snakemake.input.regions_onshore).set_index('name').buffer(0).squeeze()
>>>>>>> de46177e

    I = cutout.indicatormatrix(clustered_regions)

    for area in ["total", "rural", "urban"]:

        pop_layout = xr.open_dataarray(snakemake.input[f'pop_layout_{area}'])

        stacked_pop = pop_layout.stack(spatial=('y', 'x'))
        M = I.T.dot(np.diag(I.dot(stacked_pop)))

        nonzero_sum = M.sum(axis=0, keepdims=True)
        nonzero_sum[nonzero_sum == 0.] = 1.
        M_tilde = M / nonzero_sum

        solar_thermal = cutout.solar_thermal(**config, matrix=M_tilde.T,
                                             index=clustered_regions.index)

        solar_thermal.to_netcdf(snakemake.output[f"solar_thermal_{area}"])<|MERGE_RESOLUTION|>--- conflicted
+++ resolved
@@ -26,18 +26,12 @@
 
     config = snakemake.config['solar_thermal']
 
-<<<<<<< HEAD
-cutout_path = snakemake.config['atlite']['cutout_dir'] + "/" + snakemake.config['atlite']['cutout_name']+ ".nc"
-cutout = atlite.Cutout(path=cutout_path,
-                       **params)
-=======
     time = pd.date_range(freq='h', **snakemake.config['snapshots'])
     cutout_config = snakemake.config['atlite']['cutout']
     cutout = atlite.Cutout(cutout_config).sel(time=time)
 
     clustered_regions = gpd.read_file(
         snakemake.input.regions_onshore).set_index('name').buffer(0).squeeze()
->>>>>>> de46177e
 
     I = cutout.indicatormatrix(clustered_regions)
 
