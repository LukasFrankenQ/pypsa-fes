--- conflicted
+++ resolved
@@ -665,10 +665,8 @@
                  lifetime=costs.at['electricity distribution grid','lifetime'],
                  capital_cost=costs.at['electricity distribution grid','fixed']*snakemake.config["sector"]['electricity_distribution_grid_cost_factor'])
 
-<<<<<<< HEAD
-=======
+
     #this catches regular electricity load and "industry new electricity"
->>>>>>> 98435d7f
     loads = network.loads.index[network.loads.carrier.str.contains("electricity")]
     network.loads.loc[loads,"bus"] += " low voltage"
 
