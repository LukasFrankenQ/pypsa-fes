

import numpy as np
import pandas as pd

import matplotlib.pyplot as plt
plt.style.use('ggplot')

from prepare_sector_network import co2_emissions_year

#consolidate and rename
def rename_techs(label):

<<<<<<< HEAD
    prefix_to_remove = ["residential ","services ","urban ","rural ","central ","decentral "]

    rename_if_contains = ["CHP","gas boiler","biogas","solar thermal","air heat pump","ground heat pump","resistive heater","Fischer-Tropsch"]

    rename_if_contains_dict = {"water tanks" : "hot water storage",
                               "retrofitting" : "building retrofitting",
                               "H2 Electrolysis" : "hydrogen storage",
                               "H2 Fuel Cell" : "hydrogen storage",
                               "H2 pipeline" : "hydrogen storage",
                               "battery" : "battery storage",
                               "CC" : "CC"}

    rename = {"solar" : "solar PV",
              "Sabatier" : "methanation",
              "offwind" : "offshore wind",
              "offwind-ac" : "offshore wind (AC)",
              "offwind-dc" : "offshore wind (DC)",
              "onwind" : "onshore wind",
              "ror" : "hydroelectricity",
              "hydro" : "hydroelectricity",
              "PHS" : "hydroelectricity",
              "co2 Store" : "DAC",
              "co2 stored" : "CO2 sequestration",
              "AC" : "transmission lines",
              "DC" : "transmission lines",
              "B2B" : "transmission lines"}
=======
    prefix_to_remove = [
        "residential ",
        "services ",
        "urban ",
        "rural ",
        "central ",
        "decentral "
    ]

    rename_if_contains = [
        "CHP",
        "gas boiler",
        "biogas",
        "solar thermal",
        "air heat pump",
        "ground heat pump",
        "resistive heater",
        "Fischer-Tropsch"
    ]

    rename_if_contains_dict = {
        "water tanks": "hot water storage",
        "retrofitting": "building retrofitting",
        "H2": "hydrogen storage",
        "battery": "battery storage",
        "CC": "CC"
    }

    rename = {
        "solar": "solar PV",
        "Sabatier": "methanation",
        "offwind": "offshore wind",
        "offwind-ac": "offshore wind (AC)",
        "offwind-dc": "offshore wind (DC)",
        "onwind": "onshore wind",
        "ror": "hydroelectricity",
        "hydro": "hydroelectricity",
        "PHS": "hydroelectricity",
        "co2 Store": "DAC",
        "co2 stored": "CO2 sequestration",
        "AC": "transmission lines",
        "DC": "transmission lines",
        "B2B": "transmission lines"
    }
>>>>>>> de46177e

    for ptr in prefix_to_remove:
        if label[:len(ptr)] == ptr:
            label = label[len(ptr):]

    for rif in rename_if_contains:
        if rif in label:
            label = rif

    for old,new in rename_if_contains_dict.items():
        if old in label:
            label = new

    for old,new in rename.items():
        if old == label:
            label = new
    return label


preferred_order = pd.Index([
    "transmission lines",
    "hydroelectricity",
    "hydro reservoir",
    "run of river",
    "pumped hydro storage",
    "solid biomass",
    "biogas",
    "onshore wind",
    "offshore wind",
    "offshore wind (AC)",
    "offshore wind (DC)",
    "solar PV",
    "solar thermal",
    "solar",
    "building retrofitting",
    "ground heat pump",
    "air heat pump",
    "heat pump",
    "resistive heater",
    "power-to-heat",
    "gas-to-power/heat",
    "CHP",
    "OCGT",
    "gas boiler",
    "gas",
    "natural gas",
    "helmeth",
    "methanation",
    "hydrogen storage",
    "power-to-gas",
    "power-to-liquid",
    "battery storage",
    "hot water storage",
    "CO2 sequestration"
])

def plot_costs():


    cost_df = pd.read_csv(
        snakemake.input.costs,
        index_col=list(range(3)),
        header=list(range(n_header))
    )

    df = cost_df.groupby(cost_df.index.get_level_values(2)).sum()

    #convert to billions
    df = df / 1e9

    df = df.groupby(df.index.map(rename_techs)).sum()

    to_drop = df.index[df.max(axis=1) < snakemake.config['plotting']['costs_threshold']]

    print("dropping")

    print(df.loc[to_drop])

    df = df.drop(to_drop)

    print(df.sum())

    new_index = preferred_order.intersection(df.index).append(df.index.difference(preferred_order))

    new_columns = df.sum().sort_values().index

    fig, ax = plt.subplots(figsize=(12,8))

    df.loc[new_index,new_columns].T.plot(
        kind="bar",
        ax=ax,
        stacked=True,
        color=[snakemake.config['plotting']['tech_colors'][i] for i in new_index]
    )

    handles,labels = ax.get_legend_handles_labels()

    handles.reverse()
    labels.reverse()

    ax.set_ylim([0,snakemake.config['plotting']['costs_max']])

    ax.set_ylabel("System Cost [EUR billion per year]")

    ax.set_xlabel("")

    ax.grid(axis='x')

    ax.legend(handles, labels, ncol=1, loc="upper left", bbox_to_anchor=[1,1], frameon=False)

    fig.savefig(snakemake.output.costs, bbox_inches='tight')


def plot_energy():

    energy_df = pd.read_csv(
        snakemake.input.energy,
        index_col=list(range(2)),
        header=list(range(n_header))
    )

    df = energy_df.groupby(energy_df.index.get_level_values(1)).sum()

    #convert MWh to TWh
    df = df / 1e6

    df = df.groupby(df.index.map(rename_techs)).sum()

    to_drop = df.index[df.abs().max(axis=1) < snakemake.config['plotting']['energy_threshold']]

    print("dropping")

    print(df.loc[to_drop])

    df = df.drop(to_drop)

    print(df.sum())

    print(df)

    new_index = preferred_order.intersection(df.index).append(df.index.difference(preferred_order))

    new_columns = df.columns.sort_values()
    
    fig, ax = plt.subplots(figsize=(12,8))

    print(df.loc[new_index, new_columns])

    df.loc[new_index, new_columns].T.plot(
        kind="bar",
        ax=ax,
        stacked=True,
        color=[snakemake.config['plotting']['tech_colors'][i] for i in new_index]
    )

    handles,labels = ax.get_legend_handles_labels()

    handles.reverse()
    labels.reverse()

    ax.set_ylim([snakemake.config['plotting']['energy_min'], snakemake.config['plotting']['energy_max']])

    ax.set_ylabel("Energy [TWh/a]")

    ax.set_xlabel("")

    ax.grid(axis="x")

    ax.legend(handles, labels, ncol=1, loc="upper left", bbox_to_anchor=[1, 1], frameon=False)

    fig.savefig(snakemake.output.energy, bbox_inches='tight')



def plot_balances():

    co2_carriers = ["co2", "co2 stored", "process emissions"]

    balances_df = pd.read_csv(
        snakemake.input.balances,
        index_col=list(range(3)),
        header=list(range(n_header))
    )

    balances = {i.replace(" ","_"): [i] for i in balances_df.index.levels[0]}
    balances["energy"] = [i for i in balances_df.index.levels[0] if i not in co2_carriers]

    for k, v in balances.items():

        df = balances_df.loc[v]
        df = df.groupby(df.index.get_level_values(2)).sum()

        #convert MWh to TWh
        df = df / 1e6

        #remove trailing link ports
        df.index = [i[:-1] if ((i != "co2") and (i[-1:] in ["0","1","2","3"])) else i for i in df.index]

        df = df.groupby(df.index.map(rename_techs)).sum()

        to_drop = df.index[df.abs().max(axis=1) < snakemake.config['plotting']['energy_threshold']/10]

        print("dropping")

        print(df.loc[to_drop])

        df = df.drop(to_drop)

        print(df.sum())

        if df.empty:
            continue

        new_index = preferred_order.intersection(df.index).append(df.index.difference(preferred_order))

        new_columns = df.columns.sort_values()

        fig, ax = plt.subplots(figsize=(12,8))

        df.loc[new_index,new_columns].T.plot(kind="bar",ax=ax,stacked=True,color=[snakemake.config['plotting']['tech_colors'][i] for i in new_index])


        handles,labels = ax.get_legend_handles_labels()

        handles.reverse()
        labels.reverse()

        if v[0] in co2_carriers:
            ax.set_ylabel("CO2 [MtCO2/a]")
        else:
            ax.set_ylabel("Energy [TWh/a]")

        ax.set_xlabel("")

        ax.grid(axis="x")

        ax.legend(handles, labels, ncol=1, loc="upper left", bbox_to_anchor=[1, 1], frameon=False)


        fig.savefig(snakemake.output.balances[:-10] + k + ".pdf", bbox_inches='tight')


def historical_emissions(cts):
    """
    read historical emissions to add them to the carbon budget plot
    """
    #https://www.eea.europa.eu/data-and-maps/data/national-emissions-reported-to-the-unfccc-and-to-the-eu-greenhouse-gas-monitoring-mechanism-16
    #downloaded 201228 (modified by EEA last on 201221)
    fn = "data/eea/UNFCCC_v23.csv"
    df = pd.read_csv(fn, encoding="latin-1")
    df.loc[df["Year"] == "1985-1987","Year"] = 1986
    df["Year"] = df["Year"].astype(int)
    df = df.set_index(['Year', 'Sector_name', 'Country_code', 'Pollutant_name']).sort_index()

    e = pd.Series()
    e["electricity"] = '1.A.1.a - Public Electricity and Heat Production'
    e['residential non-elec'] = '1.A.4.b - Residential'
    e['services non-elec'] = '1.A.4.a - Commercial/Institutional'
    e['rail non-elec'] = "1.A.3.c - Railways"
    e["road non-elec"] = '1.A.3.b - Road Transportation'
    e["domestic navigation"] = "1.A.3.d - Domestic Navigation"
    e['international navigation'] = '1.D.1.b - International Navigation'
    e["domestic aviation"] = '1.A.3.a - Domestic Aviation'
    e["international aviation"] = '1.D.1.a - International Aviation'   
    e['total energy'] = '1 - Energy'
    e['industrial processes'] = '2 - Industrial Processes and Product Use'
    e['agriculture'] = '3 - Agriculture'
    e['LULUCF'] = '4 - Land Use, Land-Use Change and Forestry'
    e['waste management'] = '5 - Waste management'
    e['other'] = '6 - Other Sector'
    e['indirect'] = 'ind_CO2 - Indirect CO2'
    e["total wL"] = "Total (with LULUCF)"
    e["total woL"] = "Total (without LULUCF)"
       
    pol = ["CO2"] # ["All greenhouse gases - (CO2 equivalent)"] 
    cts
    if "GB" in cts:
        cts.remove("GB")
        cts.append("UK")
         
    year = np.arange(1990,2018).tolist()

    idx = pd.IndexSlice
    co2_totals = df.loc[idx[year,e.values,cts,pol],"emissions"].unstack("Year").rename(index=pd.Series(e.index,e.values)) 
    
    co2_totals = (1/1e6)*co2_totals.groupby(level=0, axis=0).sum() #Gton CO2

    co2_totals.loc['industrial non-elec'] = co2_totals.loc['total energy'] - co2_totals.loc[['electricity', 'services non-elec','residential non-elec', 'road non-elec',
                                                                              'rail non-elec', 'domestic aviation', 'international aviation', 'domestic navigation',
                                                                              'international navigation']].sum()

    emissions = co2_totals.loc["electricity"]   
    if "T" in opts:
        emissions += co2_totals.loc[[i+ " non-elec" for i in ["rail","road"]]].sum()
    if "H" in opts:
        emissions += co2_totals.loc[[i+ " non-elec" for i in ["residential","services"]]].sum()
    if "I" in opts:
        emissions += co2_totals.loc[["industrial non-elec","industrial processes",
                                          "domestic aviation","international aviation",
                                          "domestic navigation","international navigation"]].sum()           
    return emissions



def plot_carbon_budget_distribution():
    """
    Plot historical carbon emissions in the EU and decarbonization path
    """ 
    
    import matplotlib.gridspec as gridspec
    import seaborn as sns; sns.set()
    sns.set_style('ticks')
    plt.style.use('seaborn-ticks')
    plt.rcParams['xtick.direction'] = 'in'
    plt.rcParams['ytick.direction'] = 'in'
    plt.rcParams['xtick.labelsize'] = 20
    plt.rcParams['ytick.labelsize'] = 20   

    plt.figure(figsize=(10, 7))
    gs1 = gridspec.GridSpec(1, 1)
    ax1 = plt.subplot(gs1[0,0])
    ax1.set_ylabel('CO$_2$ emissions (Gt per year)',fontsize=22)
    ax1.set_ylim([0,5])
    ax1.set_xlim([1990,snakemake.config['scenario']['planning_horizons'][-1]+1])
    
    path_cb = snakemake.config['results_dir'] + snakemake.config['run'] + '/csvs/'
    countries=pd.read_csv(path_cb + 'countries.csv',  index_col=1) 
    cts=countries.index.to_list()
    e_1990 = co2_emissions_year(cts, opts, year=1990)     
    CO2_CAP=pd.read_csv(path_cb + 'carbon_budget_distribution.csv',  
                        index_col=0) 
    
    
    ax1.plot(e_1990*CO2_CAP[o],linewidth=3, 
                         color='dodgerblue', label=None)
            
    emissions = historical_emissions(cts)

    ax1.plot(emissions, color='black', linewidth=3, label=None) 
    
    #plot commited and uder-discussion targets  
    #(notice that historical emissions include all countries in the
    # network, but targets refer to EU)
    ax1.plot([2020],[0.8*emissions[1990]],
                     marker='*', markersize=12, markerfacecolor='black',
                     markeredgecolor='black')    
            
    ax1.plot([2030],[0.45*emissions[1990]],
                     marker='*', markersize=12, markerfacecolor='white',
                     markeredgecolor='black')    
            
    ax1.plot([2030],[0.6*emissions[1990]],
                     marker='*', markersize=12, markerfacecolor='black',
                     markeredgecolor='black')
            
    ax1.plot([2050, 2050],[x*emissions[1990] for x in [0.2, 0.05]],
                  color='gray', linewidth=2, marker='_', alpha=0.5) 
            
    ax1.plot([2050],[0.01*emissions[1990]],
                     marker='*', markersize=12, markerfacecolor='white', 
                     linewidth=0, markeredgecolor='black', 
                     label='EU under-discussion target', zorder=10, 
                     clip_on=False) 
            
    ax1.plot([2050],[0.125*emissions[1990]],'ro',
                     marker='*', markersize=12, markerfacecolor='black',
                     markeredgecolor='black', label='EU commited target')
            
    ax1.legend(fancybox=True, fontsize=18, loc=(0.01,0.01), 
                       facecolor='white', frameon=True) 
            
    path_cb_plot = snakemake.config['results_dir'] + snakemake.config['run'] + '/graphs/'             
    plt.savefig(path_cb_plot+'carbon_budget_plot.pdf', dpi=300) 


if __name__ == "__main__":
    if 'snakemake' not in globals():
        from helper import mock_snakemake
        snakemake = mock_snakemake('plot_summary')
        
    n_header = 4

    plot_costs()

    plot_energy()

    plot_balances()
    
    for sector_opts in snakemake.config['scenario']['sector_opts']:
        opts=sector_opts.split('-')
        for o in opts:
            if "cb" in o:
                plot_carbon_budget_distribution()<|MERGE_RESOLUTION|>--- conflicted
+++ resolved
@@ -11,34 +11,6 @@
 #consolidate and rename
 def rename_techs(label):
 
-<<<<<<< HEAD
-    prefix_to_remove = ["residential ","services ","urban ","rural ","central ","decentral "]
-
-    rename_if_contains = ["CHP","gas boiler","biogas","solar thermal","air heat pump","ground heat pump","resistive heater","Fischer-Tropsch"]
-
-    rename_if_contains_dict = {"water tanks" : "hot water storage",
-                               "retrofitting" : "building retrofitting",
-                               "H2 Electrolysis" : "hydrogen storage",
-                               "H2 Fuel Cell" : "hydrogen storage",
-                               "H2 pipeline" : "hydrogen storage",
-                               "battery" : "battery storage",
-                               "CC" : "CC"}
-
-    rename = {"solar" : "solar PV",
-              "Sabatier" : "methanation",
-              "offwind" : "offshore wind",
-              "offwind-ac" : "offshore wind (AC)",
-              "offwind-dc" : "offshore wind (DC)",
-              "onwind" : "onshore wind",
-              "ror" : "hydroelectricity",
-              "hydro" : "hydroelectricity",
-              "PHS" : "hydroelectricity",
-              "co2 Store" : "DAC",
-              "co2 stored" : "CO2 sequestration",
-              "AC" : "transmission lines",
-              "DC" : "transmission lines",
-              "B2B" : "transmission lines"}
-=======
     prefix_to_remove = [
         "residential ",
         "services ",
@@ -62,7 +34,9 @@
     rename_if_contains_dict = {
         "water tanks": "hot water storage",
         "retrofitting": "building retrofitting",
-        "H2": "hydrogen storage",
+        "H2 Electrolysis": "hydrogen storage",
+        "H2 Fuel Cell": "hydrogen storage",
+        "H2 pipeline": "hydrogen storage",
         "battery": "battery storage",
         "CC": "CC"
     }
@@ -83,7 +57,6 @@
         "DC": "transmission lines",
         "B2B": "transmission lines"
     }
->>>>>>> de46177e
 
     for ptr in prefix_to_remove:
         if label[:len(ptr)] == ptr:
